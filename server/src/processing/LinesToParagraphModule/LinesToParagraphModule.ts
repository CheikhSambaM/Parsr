--- conflicted
+++ resolved
@@ -14,9 +14,6 @@
  * limitations under the License.
  */
 
-<<<<<<< HEAD
-import { BoundingBox, Document, Line, Page, Paragraph } from '../../types/DocumentRepresentation';
-=======
 import {
 	BoundingBox,
 	Document,
@@ -26,7 +23,6 @@
 	Paragraph,
 } from '../../types/DocumentRepresentation';
 
->>>>>>> ba0e43d9
 import * as utils from '../../utils';
 import logger from '../../utils/Logger';
 import { Module } from '../Module';
@@ -34,17 +30,10 @@
 import { WordsToLineModule } from '../WordsToLineModule/WordsToLineModule';
 
 type LineSpace = {
-<<<<<<< HEAD
-	distance: Number;
-	usageRatio: Number;
-	distanceHeightRatio: Number;
-	totalHeight: Number;
-=======
 	distance: number;
 	usageRatio: number;
 	distanceHeightRatio: number;
 	totalHeight: number;
->>>>>>> ba0e43d9
 	lines: Line[];
 };
 /**
@@ -66,11 +55,8 @@
 			const lines = this.getPageLines(page);
 			const interLinesSpaces = this.getInterLinesSpace(lines);
 			const joinedLines: Line[][] = this.joinLinesWithSpaces(lines, interLinesSpaces);
-<<<<<<< HEAD
-=======
 			let otherElements = this.getPageElements(page, lines);
 			otherElements = this.joinLinesInElements(otherElements);
->>>>>>> ba0e43d9
 
 			// Clean the properties.cr  information as it is not usefull down the line
 			for (const theseLines of joinedLines) {
@@ -84,25 +70,63 @@
 				}
 			}
 			const paragraphs: Paragraph[] = this.mergeLinesIntoParagraphs(joinedLines);
-<<<<<<< HEAD
-			page.elements = paragraphs;
-=======
 			page.elements = otherElements.concat(paragraphs);
 			// this.getPageParagraphs(page).map(paragraph => {
 			// console.log('Paragraph ' + paragraph.id + ' order ' + paragraph.properties.order);
 			// TODO: Set fine paragraph order
 			// });
->>>>>>> ba0e43d9
 			return page;
 		});
 
 		return doc;
 	}
 
-<<<<<<< HEAD
+	private joinLinesInElements(elements: Element[]): Element[] {
+		const withLines: Element[] = [];
+		this.getElementsWithLines(elements, withLines);
+		withLines.forEach(element => {
+			const lines = this.getLinesInElement(element);
+			const interLinesSpaces = this.getInterLinesSpace(lines);
+			const joinedLines: Line[][] = this.joinLinesWithSpaces(lines, interLinesSpaces);
+			element.content = this.mergeLinesIntoParagraphs(joinedLines);
+		});
+		return elements;
+	}
+
+	private getLinesInElement(element: Element): Line[] {
+		if (Array.isArray(element.content)) {
+			const lines = element.content;
+			return lines.filter(item => item instanceof Line).map(line => line as Line);
+		}
+		return [];
+	}
+
+	private getElementsWithLines(elements: Element[], withLines: Element[]) {
+		elements.forEach(element => {
+			const lines = this.getLinesInElement(element);
+			if (lines.length > 0) {
+				withLines.push(element);
+			} else if (element.content as Element[]) {
+				const children = element.content as Element[];
+				children.forEach(child => {
+					this.getElementsWithLines(child.content as Element[], withLines);
+				});
+			}
+		});
+	}
+
+	private getPageElements(page: Page, excludeLines: Line[]): Element[] {
+		return page.elements.filter(
+			element => !(element instanceof Line) || !excludeLines.includes(element),
+		);
+	}
+
 	private getPageLines(page: Page): Line[] {
 		return page.getElementsOfType<Line>(Line, false).sort(utils.sortElementsByOrder);
 	}
+	/*rivate getPageParagraphs(page: Page): Paragraph[] {
+		return page.getElementsOfType<Paragraph>(Paragraph, true).sort(utils.sortElementsByOrder);
+	}*/
 
 	private joinLinesWithSpaces(lines: Line[], lineSpaces: LineSpace[]): Line[][] {
 		const toBeMerged: Line[][] = [];
@@ -119,7 +143,7 @@
 
 		lineSpaces.forEach(space => {
 			lines.forEach((line, index) => {
-				let nextLine = this.getNextLine(index, lines);
+				const nextLine = this.getNextLine(index, lines);
 				let currentLineDistance = this.getInterLineDistance(line, nextLine);
 
 				if (this.shouldAdjustLineDistance(currentLineDistance, lineSpaces)) {
@@ -154,131 +178,6 @@
 			});
 		});
 
-		if (lines.length == 1 && lineSpaces.length == 0) {
-			toBeMerged.push(lines);
-		}
-		return toBeMerged;
-	}
-
-	private findAccuratedDistance(distance: Number, lineSpaces: LineSpace[]): Number {
-		let accurated = lineSpaces
-			.map(space => {
-				return {
-					distance: space.distance,
-					dif: Math.abs(distance.valueOf() - space.distance.valueOf()),
-				};
-			})
-			.sort((a, b) => a.dif - b.dif);
-
-		if (accurated.length > 0) {
-			return accurated[0].distance;
-		}
-		return distance;
-	}
-
-	private shouldAdjustLineDistance(distance: Number, lineSpaces: LineSpace[]): Boolean {
-		if (distance == null) {
-			return false;
-		}
-		return lineSpaces.filter(space => space.distance == distance).shift() == null;
-=======
-	private joinLinesInElements(elements: Element[]): Element[] {
-		const withLines: Element[] = [];
-		this.getElementsWithLines(elements, withLines);
-		withLines.forEach(element => {
-			const lines = this.getLinesInElement(element);
-			const interLinesSpaces = this.getInterLinesSpace(lines);
-			const joinedLines: Line[][] = this.joinLinesWithSpaces(lines, interLinesSpaces);
-			element.content = this.mergeLinesIntoParagraphs(joinedLines);
-		});
-		return elements;
-	}
-
-	private getLinesInElement(element: Element): Line[] {
-		if (Array.isArray(element.content)) {
-			const lines = element.content;
-			return lines.filter(item => item instanceof Line).map(line => line as Line);
-		}
-		return [];
-	}
-
-	private getElementsWithLines(elements: Element[], withLines: Element[]) {
-		elements.forEach(element => {
-			const lines = this.getLinesInElement(element);
-			if (lines.length > 0) {
-				withLines.push(element);
-			} else if (element.content as Element[]) {
-				const children = element.content as Element[];
-				children.forEach(child => {
-					this.getElementsWithLines(child.content as Element[], withLines);
-				});
-			}
-		});
-	}
-
-	private getPageElements(page: Page, excludeLines: Line[]): Element[] {
-		return page.elements.filter(
-			element => !(element instanceof Line) || !excludeLines.includes(element),
-		);
-	}
-
-	private getPageLines(page: Page): Line[] {
-		return page.getElementsOfType<Line>(Line, false).sort(utils.sortElementsByOrder);
-	}
-	/*rivate getPageParagraphs(page: Page): Paragraph[] {
-		return page.getElementsOfType<Paragraph>(Paragraph, true).sort(utils.sortElementsByOrder);
-	}*/
-
-	private joinLinesWithSpaces(lines: Line[], lineSpaces: LineSpace[]): Line[][] {
-		const toBeMerged: Line[][] = [];
-		let paragraphLines: Line[] = [];
-
-		const isLineInsideParagraph = (lineToFind: Line) => {
-			return toBeMerged
-				.reduce((prev, curr) => {
-					return prev.concat(curr);
-				}, [])
-				.map(line => line.id)
-				.includes(lineToFind.id);
-		};
-
-		lineSpaces.forEach(space => {
-			lines.forEach((line, index) => {
-				const nextLine = this.getNextLine(index, lines);
-				let currentLineDistance = this.getInterLineDistance(line, nextLine);
-
-				if (this.shouldAdjustLineDistance(currentLineDistance, lineSpaces)) {
-					currentLineDistance = this.findAccuratedDistance(currentLineDistance, lineSpaces);
-				}
-
-				if (currentLineDistance != null && currentLineDistance <= space.distance) {
-					if (!isLineInsideParagraph(line)) {
-						paragraphLines.push(line);
-					} else if (paragraphLines.length > 0) {
-						toBeMerged.push([...paragraphLines]);
-						paragraphLines = [];
-					}
-				} else if (
-					(currentLineDistance > space.distance && paragraphLines.length > 0) ||
-					currentLineDistance == null
-				) {
-					if (paragraphLines.length > 0) {
-						if (!isLineInsideParagraph(line)) {
-							paragraphLines.push(line);
-						}
-						toBeMerged.push([...paragraphLines]);
-						paragraphLines = [];
-					} else if (!isLineInsideParagraph(line)) {
-						paragraphLines.push(line);
-						if (currentLineDistance == null) {
-							toBeMerged.push([...paragraphLines]);
-							paragraphLines = [];
-						}
-					}
-				}
-			});
-		});
-
 		if (lines.length === 1 && lineSpaces.length === 0) {
 			toBeMerged.push(lines);
 		}
@@ -306,7 +205,6 @@
 			return false;
 		}
 		return lineSpaces.filter(space => space.distance === distance).shift() == null;
->>>>>>> ba0e43d9
 	}
 
 	private getNextLine(index: number, inLines: Line[]): Line {
@@ -324,11 +222,7 @@
 	}
 
 	private getInterLinesSpace(lines: Line[]): LineSpace[] {
-<<<<<<< HEAD
-		let interLineSpaces = this.getPercentagedLineSpaces(lines);
-=======
 		const interLineSpaces = this.getPercentagedLineSpaces(lines);
->>>>>>> ba0e43d9
 		return this.removeMinorDistancesChanges(interLineSpaces);
 	}
 
@@ -336,18 +230,6 @@
 		const sortedByDistance = lines.sort((a, b) => {
 			return a.distance.valueOf() - b.distance.valueOf();
 		});
-<<<<<<< HEAD
-		//.filter(space => space.distance >= 0);
-
-		let mergedDistances: LineSpace[] = [];
-		sortedByDistance.forEach((distance, index) => {
-			if (
-				index > 0 &&
-				distance.distanceHeightRatio.valueOf() < 0.25
-				//distance.distanceHeightRatio.valueOf() -
-				//	sortedByDistance[index - 1].distanceHeightRatio.valueOf() <
-				//	0.1
-=======
 		// .filter(space => space.distance >= 0);
 
 		const mergedDistances: LineSpace[] = [];
@@ -357,7 +239,6 @@
 				distance.distanceHeightRatio.valueOf() -
 					sortedByDistance[index - 1].distanceHeightRatio.valueOf() <
 					0.25
->>>>>>> ba0e43d9
 			) {
 				const mergedTotalHeight =
 					mergedDistances[mergedDistances.length - 1].totalHeight.valueOf() +
@@ -384,18 +265,6 @@
 		return mergedDistances.sort((a, b) => {
 			return b.usageRatio.valueOf() - a.usageRatio.valueOf();
 		});
-<<<<<<< HEAD
-		//.filter(space => space.distance >= 0);
-	}
-
-	private getPercentagedLineSpaces(lines: Line[]): LineSpace[] {
-		let linesSpaces = [];
-		lines.forEach((line, index) => {
-			let nextLine = index + 1 < lines.length ? lines[index + 1] : null;
-			let distance = this.getInterLineDistance(line, nextLine);
-			if (distance != null) {
-				const existingDistance = linesSpaces.filter(space => space.distance == distance).shift();
-=======
 		// .filter(space => space.distance >= 0);
 	}
 
@@ -406,7 +275,6 @@
 			const distance = this.getInterLineDistance(line, nextLine);
 			if (distance != null) {
 				const existingDistance = linesSpaces.filter(space => space.distance === distance).shift();
->>>>>>> ba0e43d9
 				if (existingDistance) {
 					existingDistance.lines.push(line.id);
 					existingDistance.usageRatio = Number(
@@ -415,11 +283,7 @@
 					existingDistance.totalHeight += line.height;
 				} else {
 					linesSpaces.push({
-<<<<<<< HEAD
-						distance: distance,
-=======
 						distance,
->>>>>>> ba0e43d9
 						usageRatio: Number((1 / lines.length).toPrecision(3)),
 						lines: [line.id],
 						totalHeight: line.height,
@@ -437,11 +301,7 @@
 		});
 	}
 
-<<<<<<< HEAD
-	private getInterLineDistance(line: Line, nextLine: Line): Number {
-=======
 	private getInterLineDistance(line: Line, nextLine: Line): number {
->>>>>>> ba0e43d9
 		if (!nextLine) {
 			return null;
 		}
@@ -450,21 +310,13 @@
 	}
 
 	private mergeLinesIntoParagraphs(joinedLines: Line[][]): Paragraph[] {
-<<<<<<< HEAD
-		let newOrder = 0;
-=======
->>>>>>> ba0e43d9
 		return joinedLines.map((group: Line[]) => {
 			const paragraph: Paragraph = utils.mergeElements<Line, Paragraph>(
 				new Paragraph(new BoundingBox(0, 0, 0, 0)),
 				...group,
 			);
-<<<<<<< HEAD
-			paragraph.properties.order = newOrder++;
-=======
 
 			paragraph.properties.order = group[0].properties.order;
->>>>>>> ba0e43d9
 			return paragraph;
 		});
 	}
