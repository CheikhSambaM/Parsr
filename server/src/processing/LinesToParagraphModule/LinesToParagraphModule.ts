--- conflicted
+++ resolved
@@ -14,7 +14,15 @@
  * limitations under the License.
  */
 
-import { BoundingBox, Document, Line, Page, Paragraph } from '../../types/DocumentRepresentation';
+import {
+	BoundingBox,
+	Document,
+	Element,
+	Line,
+	Page,
+	Paragraph,
+} from '../../types/DocumentRepresentation';
+
 import * as utils from '../../utils';
 import logger from '../../utils/Logger';
 import { Module } from '../Module';
@@ -47,6 +55,8 @@
 			const lines = this.getPageLines(page);
 			const interLinesSpaces = this.getInterLinesSpace(lines);
 			const joinedLines: Line[][] = this.joinLinesWithSpaces(lines, interLinesSpaces);
+			let otherElements = this.getPageElements(page, lines);
+			otherElements = this.joinLinesInElements(otherElements);
 
 			// Clean the properties.cr  information as it is not usefull down the line
 			for (const theseLines of joinedLines) {
@@ -60,15 +70,17 @@
 				}
 			}
 			const paragraphs: Paragraph[] = this.mergeLinesIntoParagraphs(joinedLines);
-			page.elements = paragraphs;
+			page.elements = otherElements.concat(paragraphs);
+			// this.getPageParagraphs(page).map(paragraph => {
+			// console.log('Paragraph ' + paragraph.id + ' order ' + paragraph.properties.order);
+			// TODO: Set fine paragraph order
+			// });
 			return page;
 		});
 
 		return doc;
 	}
 
-<<<<<<< HEAD
-=======
 	private joinLinesInElements(elements: Element[]): Element[] {
 		const withLines: Element[] = [];
 		this.getElementsWithLines(elements, withLines);
@@ -108,7 +120,6 @@
 		);
 	}
 
->>>>>>> fb711182
 	private getPageLines(page: Page): Line[] {
 		return page.getElementsOfType<Line>(Line, false).sort(utils.sortElementsByOrder);
 	}
@@ -221,10 +232,9 @@
 		sortedByDistance.forEach((distance, index) => {
 			if (
 				index > 0 &&
-				distance.distanceHeightRatio.valueOf() < 0.25
-				// distance.distanceHeightRatio.valueOf() -
-				// 	sortedByDistance[index - 1].distanceHeightRatio.valueOf() <
-				// 	0.1
+				distance.distanceHeightRatio.valueOf() -
+					sortedByDistance[index - 1].distanceHeightRatio.valueOf() <
+					0.25
 			) {
 				const mergedTotalHeight =
 					mergedDistances[mergedDistances.length - 1].totalHeight.valueOf() +
@@ -296,13 +306,13 @@
 	}
 
 	private mergeLinesIntoParagraphs(joinedLines: Line[][]): Paragraph[] {
-		let newOrder = 0;
 		return joinedLines.map((group: Line[]) => {
 			const paragraph: Paragraph = utils.mergeElements<Line, Paragraph>(
 				new Paragraph(new BoundingBox(0, 0, 0, 0)),
 				...group,
 			);
-			paragraph.properties.order = newOrder++;
+
+			paragraph.properties.order = group[0].properties.order;
 			return paragraph;
 		});
 	}
